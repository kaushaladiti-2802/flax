--- conflicted
+++ resolved
@@ -261,14 +261,8 @@
     Final TrainState.
   """
 
-<<<<<<< HEAD
   writer = metric_writers.create_default_writer(
       logdir=workdir, just_logging=jax.host_id() != 0)
-=======
-  if jax.process_index() == 0:
-    summary_writer = tensorboard.SummaryWriter(workdir)
-    summary_writer.hparams(dict(config))
->>>>>>> 1dc3d541
 
   rng = random.PRNGKey(0)
 
@@ -363,23 +357,6 @@
 
     if (step + 1) % steps_per_epoch == 0:
       epoch = step // steps_per_epoch
-<<<<<<< HEAD
-=======
-      epoch_metrics = common_utils.get_metrics(epoch_metrics)
-      summary = jax.tree_map(lambda x: x.mean(), epoch_metrics)
-      logging.info('train epoch: %d, loss: %.4f, accuracy: %.2f',
-                   epoch, summary['loss'], summary['accuracy'] * 100)
-      steps_per_sec = steps_per_epoch / (time.time() - t_loop_start)
-      t_loop_start = time.time()
-      if jax.process_index() == 0:
-        for key, vals in epoch_metrics.items():
-          tag = 'train_%s' % key
-          for i, val in enumerate(vals):
-            summary_writer.scalar(tag, val, step - len(vals) + i + 1)
-        summary_writer.scalar('steps per second', steps_per_sec, step)
-
-      epoch_metrics = []
->>>>>>> 1dc3d541
       eval_metrics = []
 
       # sync batch statistics across replicas
@@ -392,17 +369,9 @@
       summary = jax.tree_map(lambda x: x.mean(), eval_metrics)
       logging.info('eval epoch: %d, loss: %.4f, accuracy: %.2f',
                    epoch, summary['loss'], summary['accuracy'] * 100)
-<<<<<<< HEAD
       writer.write_scalars(
           step + 1, {f'eval_{key}': val for key, val in summary.items()})
       writer.flush()
-=======
-      if jax.process_index() == 0:
-        for key, val in eval_metrics.items():
-          tag = 'eval_%s' % key
-          summary_writer.scalar(tag, val.mean(), step)
-        summary_writer.flush()
->>>>>>> 1dc3d541
     if (step + 1) % steps_per_checkpoint == 0 or step + 1 == num_steps:
       state = sync_batch_stats(state)
       save_checkpoint(state, workdir)
